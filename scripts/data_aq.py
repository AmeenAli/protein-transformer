import datetime
import sys

import prody as pr
import requests
import tqdm
sys.path.append("/home/jok120/sml/proj/attention-is-all-you-need-pytorch/")
from transformer.Sidechains import SC_DATA
pr.confProDy(verbosity='error')
import numpy as np
import pickle
from sklearn.model_selection import train_test_split
from multiprocessing import Pool
import multiprocessing
import sys
import argparse

parser = argparse.ArgumentParser(description="Searches through a query of PDBs and parses/downloads chains")
parser.add_argument('query_file', type=str, help= 'Path to query file')
parser.add_argument('-o', '--out_file', type=str, help='Path to output file (.pkl file)')
args = parser.parse_args()

    
AA_MAP = {'A': 15,'C': 0,'D': 1,'E': 17,'F': 8,'G': 10,'H': 11,'I': 5,'K': 4,'L': 12,'M': 19,'N': 9,'P': 6,'Q': 3,'R': 13,'S': 2,'T': 7,'V': 16,'W': 14,'Y': 18}
CUR_DIR = "/home/jok120/pdb/"
pr.pathPDBFolder(CUR_DIR )
np.set_printoptions(suppress=True) # suppresses scientific notation when printing
np.set_printoptions(threshold=np.nan) # suppresses '...' when printing


today = datetime.datetime.today()
suffix = today.strftime("%m%d%y")
print(suffix)

if not args.out_file:
<<<<<<< HEAD
    args.out_file  = "data/data_" + suffix + ".pkl"
=======
    args.out_file  = "data/data_" + suffix
>>>>>>> 480c7d52

print ("Num arguments: ", len(sys.argv))
# obtain query from file
url = 'http://www.rcsb.org/pdb/rest/search'
#fname = sys.argv[1] #args.path, path/to/file
fname = args.query_file
with open(fname, "r") as qf:
    desc = qf.readline()
    query = qf.read()
print (desc)
print (query)
newfile = open("newfile.txt", "w")
newfile.write(query)


# Helix Only Dataset


header = {'Content-Type': 'application/x-www-form-urlencoded'}
response = requests.post(url, data=query, headers=header)
if response.status_code != 200:
    print ("Failed to retrieve results.")
    
PDB_IDS = response.text.split("\n")    
print ("Retrieved {0} PDB IDs.".format(len(PDB_IDS)))

# Set amino acid encoding and angle downloading methods
def angle_list_to_sin_cos(angs, reshape=True):
    # """ Given a list of angles, returns a new list where those angles have
#         been turned into their sines and cosines. If reshape is False, a new dim.
#         is added that can hold the sine and cosine of each angle, 
#         i.e. (len x #angs) -> (len x #angs x 2). If reshape is true, this last
#         dim. is squashed so that the list of angles becomes
#         [cos sin cos sin ...]. """
    new_list = []
    new_pad_char = np.array([1, 0])
    for a in angs:   
        new_mat = np.zeros((a.shape[0], a.shape[1], 2))
        new_mat[:, :, 0] = np.cos(a)
        new_mat[:, :, 1] = np.sin(a)
#         new_mat = (new_mat != new_pad_char) * new_mat
        if reshape:
            new_list.append(new_mat.reshape(-1, 22))
        else:
            new_list.append(new_mat)
    return new_list

def seq_to_onehot(seq):
    # """ Given an AA sequence, returns a vector of one-hot vectors."""
    vector_array = []
    for aa in seq:
        one_hot = np.zeros(len(AA_MAP), dtype=bool)
        one_hot[AA_MAP[aa]] = 1
        vector_array.append(one_hot)
    return np.asarray(vector_array)
    
#get bond angles  
def get_bond_angles(res, next_res):
   #  """ Given 2 residues, returns the ncac, cacn, and cnca bond angles between them."""
    atoms = res.backbone.copy()
    atoms_next = next_res.backbone.copy()
    ncac = pr.calcAngle(atoms[0], atoms[1], atoms[2], radian=True)
    cacn = pr.calcAngle(atoms[1], atoms[2], atoms_next[0], radian=True)
    cnca = pr.calcAngle(atoms[2], atoms_next[0], atoms_next[1], radian=True)
    return ncac, cacn, cnca
    
#get angles from chain     
def get_angles_from_chain(chain, pdb_id):
     # Given a ProDy Chain object (from a Hierarchical View), return a numpy array of 
#         angles. Returns None if the PDB should be ignored due to weird artifacts. Also measures
#         the bond angles along the peptide backbone, since they account for significat variation.
#         i.e. [[phi, psi, omega, ncac, cacn, cnca, chi1, chi2, chi3, chi4, chi5], [...] ...] """
    PAD_CHAR = 0
    OUT_OF_BOUNDS_CHAR = 0
    dihedrals = []
    sequence = ""
    
    try:
        if chain.nonstdaa:
            print("Non-standard AAs found.")
            return None
        sequence = chain.getSequence()
        length = len(sequence)
        chain = chain.select("protein and not hetero").copy()
    except Exception as e:
        print("Problem loading sequence.", e)
        return None

    all_residues = list(chain.iterResidues())
    prev = all_residues[0].getResnum()
    for i, res in enumerate(all_residues):   
        if (not res.isstdaa):
            print("Found a non-std AA. Why didn't you catch this?", chain)
            print(res.getNames())
            return None
        if res.getResnum() != prev:
            print('\rNon-continuous!!', pdb_id, end="")
            return None
        else:
            prev = res.getResnum() + 1
        try:
            phi = pr.calcPhi(res, radian=True, dist=None)
        except:
            phi = OUT_OF_BOUNDS_CHAR
        try:
            psi = pr.calcPsi(res, radian=True, dist=None)
        except:
            psi = OUT_OF_BOUNDS_CHAR
        try:
            omega = pr.calcOmega(res, radian=True, dist=None)
        except:
            omega = OUT_OF_BOUNDS_CHAR
#         if phi == 0 and psi == 0 and omega == 0:
#             return None
            
        if i == len(all_residues) - 1:
            BONDANGLES = [0, 0, 0]
        else:
            try:
                BONDANGLES = list(get_bond_angles(res, all_residues[i+1]))
            except Exception as e:
                print("Bond angle issue with", pdb_id, e)
                return None

        BACKBONE = [phi,psi,omega]
                  
        def compute_single_dihedral(atoms):
            return pr.calcDihedral(atoms[0],atoms[1],atoms[2],atoms[3],radian=True)
        
        def compute_all_res_dihedrals(atom_names):
            atoms = [res.select("name " + an) for an in atom_names]
            if None in atoms:
                return None
            res_dihedrals = []
            if len(atom_names) > 0:
                for i in range(len(atoms)-3):      
                    a = atoms[i:i+4]
                    res_dihedrals.append(compute_single_dihedral(a))
            return BACKBONE + BONDANGLES + res_dihedrals + (5 - len(res_dihedrals))*[PAD_CHAR]
        # atom_names2 = ["CA", "C"] + SC_DATA[res.getResname()]
        if res.getResname()=="ARG":
            atom_names = ["CA","C","CB","CG","CD","NE","CZ","NH1"]
        elif res.getResname()=="HIS":
            atom_names = ["CA","C","CB","CG","ND1"]
        elif res.getResname()=="LYS":
            atom_names = ["CA","C","CB","CG","CD","CE","NZ"]
        elif res.getResname()=="ASP":
            atom_names = ["CA","C","CB","CG","OD1"]
        elif res.getResname()=="GLU":
            atom_names = ["CA","C","CB","CG","CD","OE1"]
        elif res.getResname()=="SER":
            atom_names = ["CA","C","CB", "OG"]
        elif res.getResname()=="THR":
            atom_names = ["CA","C","CB","CG2"]
        elif res.getResname()=="ASN":
            atom_names = ["CA","C","CB","CG","ND2"]
        elif res.getResname()=="GLN":
            atom_names = ["CA","C","CB","CG","CD","NE2"]
        elif res.getResname()=="CYS":
            atom_names = ["CA","C","CB","SG"]
        elif res.getResname()=="GLY":
            atom_names = []
        elif res.getResname()=="PRO":
            atom_names = []
        elif res.getResname()=="ALA":
            atom_names = []
        elif res.getResname()=="VAL":
            atom_names = ["CA","C","CB","CG1"]
        elif res.getResname()=="ILE":
            atom_names = ["CA","C","CB","CG1","CD1"]
        elif res.getResname()=="LEU":
            atom_names = ["CA","C","CB","CG","CD1"]
        elif res.getResname()=="MET":
            atom_names = ["CA","C","CB","CG","SD","CE"]
        elif res.getResname()=="PHE":
            atom_names = ["CA","C","CB","CG", "CD1"]
        elif res.getResname()=="TRP":
            atom_names = ["CA","C","CB","CG","CD1"]
        elif res.getResname()=="TYR":
            atom_names = ["CA","C","CB","CG","CD1"]

        # print(atom_names)
        # print(atom_names2)
            
        calculated_dihedrals = compute_all_res_dihedrals(atom_names)
        if calculated_dihedrals == None:
            return None
        dihedrals.append(calculated_dihedrals)

    # No normalization
    dihedrals_np = np.asarray(dihedrals)
    # Check for NaNs - they shouldn't be here, but certainly should be excluded if they are.
    if np.any(np.isnan(dihedrals_np)):
        print("NaNs found")
        return None
    return dihedrals_np, sequence
# 3a. Iterate through all chains in PDB_IDs, saving all results to disk
#Remove empty string PDB ids
PDB_IDS = list(filter(lambda x: x != "", PDB_IDS))
print(len(PDB_IDS))

# 3b. Parallelized method of downloading data
#%time
def work(pdb_id):
    pdb_dihedrals = []
    pdb_sequences = []
    ids = []
    # try:
    print ("PDB ID: " , pdb_id)
    pdb = pdb_id.split(":")
    print ("New PDB ID" , pdb)
    pdb_id = pdb[0]
    print ("real pdb: " , pdb_id)
    pdb_hv = pr.parsePDB(pdb_id).getHierView()
    #if less than 2 chains,  continue
    numChains = pdb_hv.numChains()
    if numChains > 1:
        print ("Num Chains > 1, returning None for: ", pdb_id)
        none_list = open("NoneFile.txt", "a")
        none_list.write(pdb_id + "\n")
        return None
    for chain in pdb_hv:
        chain_id = chain.getChid()
        dihedrals_sequence = get_angles_from_chain(chain, pdb_id)
        if dihedrals_sequence is None:
            continue
        dihedrals, sequence = dihedrals_sequence
        pdb_dihedrals.append(dihedrals)
        pdb_sequences.append(sequence)
        ids.append(pdb_id + "_" + chain_id)
    # except Exception as e:
    #     print("Whoops, returning where I am.", e)
    if len(pdb_dihedrals) == 0:
        return None
    else:
        return pdb_dihedrals, pdb_sequences, ids


def _foo(i):
    return work(PDB_IDS[i])


with Pool(multiprocessing.cpu_count()) as p:
    results = list(tqdm.tqdm(p.imap(_foo, range(len(PDB_IDS))), total=len(PDB_IDS)))

#4. Throw out results that are None; unpack results with multiple chains
MAX_LEN = 500
results_onehots = []
c = 0
for r in results:
    if not r:
        # PDB failed to download
        continue
    ang, seq, i = r
    if len(seq[0]) > MAX_LEN:
        continue
    for j in range(len(ang)):
        results_onehots.append((ang[j], seq_to_onehot(seq[j]), i[j]))
        c += 1
print(c, "chains successfully parsed and downloaded.")
#function for additional checks of matrices
def additional_checks(matrix):
    zeros = not np.any(matrix)
    if not np.any(np.isnan(matrix)) and not np.any(np.isinf(matrix)) and not zeros:
        return True
# 5a. Remove all one-hot (oh) vectors, angles, and sequence ids from tuples
all_ohs = []
all_angs = []
all_ids = []
for r in results_onehots:
    a, oh, i = r
    if additional_checks(oh) and additional_checks(a):
        all_ohs.append(oh)
        all_angs.append(a)
        all_ids.append(i)
ohs_ids = list(zip(all_ohs, all_ids))
# need to add various checks to the lists of matrices
# 5b. Split into train, test and validation sets. Report sizes.
X_train, X_test, y_train, y_test = train_test_split(ohs_ids, all_angs, test_size=0.20, random_state=42)
X_train, X_val, y_train, y_val = train_test_split(X_train, y_train, test_size=0.20, random_state=42)
print("{X,y} Train, {X,y} test, {X,y} validation set sizes:\n" + \
      str(list(map(len, [X_train, y_train, X_test, y_test, X_val, y_val]))))

# 5c. Separate PDB ID/Sequence tuples. 
X_train_labels = [x[1] for x in X_train]
X_test_labels = [x[1] for x in X_test]
X_val_labels = [x[1] for x in X_val]
X_train = [x[0] for x in X_train]
X_test = [x[0] for x in X_test]
X_val = [x[0] for x in X_val]

# 6. Create a dictionary data structure, using the sin/cos transformed angles
date = datetime.datetime.now().strftime("%I:%M%p on %B %d, %Y")
data = {"train": {"seq": X_train,
                  "ang": angle_list_to_sin_cos(y_train),
                  "ids": X_train_labels},
        "valid": {"seq": X_val,
                  "ang": angle_list_to_sin_cos(y_val),
                  "ids": X_val_labels},
        "test":  {"seq": X_test,
                  "ang": angle_list_to_sin_cos(y_test),
                  "ids": X_test_labels},
        "settings": {"max_len": max(map(len, all_ohs))},
        "description": {desc}, 
        "date":  {date}}
#dump data
with open(args.out_file, "wb") as f:
     pickle.dump(data, f)
     <|MERGE_RESOLUTION|>--- conflicted
+++ resolved
@@ -4,8 +4,6 @@
 import prody as pr
 import requests
 import tqdm
-sys.path.append("/home/jok120/sml/proj/attention-is-all-you-need-pytorch/")
-from transformer.Sidechains import SC_DATA
 pr.confProDy(verbosity='error')
 import numpy as np
 import pickle
@@ -33,11 +31,7 @@
 print(suffix)
 
 if not args.out_file:
-<<<<<<< HEAD
     args.out_file  = "data/data_" + suffix + ".pkl"
-=======
-    args.out_file  = "data/data_" + suffix
->>>>>>> 480c7d52
 
 print ("Num arguments: ", len(sys.argv))
 # obtain query from file
