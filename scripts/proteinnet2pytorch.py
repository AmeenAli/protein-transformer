--- conflicted
+++ resolved
@@ -257,19 +257,12 @@
             "date": {datetime.datetime.now().strftime("%I:%M%p on %B %d, %Y")}}
     max_val_len = 0
     for split, (seq_val, ang_val, crd_val, ids_val) in all_validation_data.items():
-<<<<<<< HEAD
         ang_val, seq_val, crd_val, ids_val = sort_data(ang_val, seq_val, crd_val, ids_val)
-        data["valid"][split]["seq"] = seq_val
-        data["valid"][split]["ang"] = angle_list_to_sin_cos(ang_val)
-        data["valid"][split]["crd"] = crd_val
-        data["valid"][split]["ids"] = ids_val
-=======
         data[f"valid-{split}"] = {}
         data[f"valid-{split}"]["seq"] = seq_val
         data[f"valid-{split}"]["ang"] = angle_list_to_sin_cos(ang_val)
         data[f"valid-{split}"]["crd"] = crd_val
         data[f"valid-{split}"]["ids"] = ids_val
->>>>>>> 135cb822
         max_split_len = max(data["settings"]["max_len"], max(map(len, seq_val)))
         max_val_len = max_split_len if max_split_len > max_val_len else max_val_len
     data["settings"]["max_len"] = max(list(map(len, train_seq + test_seq)) + [max_val_len])
