--- conflicted
+++ resolved
@@ -239,11 +239,7 @@
     if os.path.exists(chkpt_file_name) and not args.restart:
         print(f"[Info] Attempting to load model from {chkpt_file_name}.")
     else:
-<<<<<<< HEAD
-        return model, optimizer,scheduler,  False, init_metrics(args)
-=======
         return model, optimizer, scheduler, False, init_metrics(args)
->>>>>>> caf5b759
     checkpoint = torch.load(chkpt_file_name)
     try:
         model.load_state_dict(checkpoint['model_state_dict'])
@@ -350,8 +346,8 @@
 
     # Required args
     required = parser.add_argument_group("Required Args")
-    required.add_argument('--data', help="Path to training data.", default="../data/proteinnet/helix.py")
-    required.add_argument("--name", type=str, help="The model name.", default="hp-scan")
+    required.add_argument('data', help="Path to training data.")
+    required.add_argument("name", type=str, help="The model name.")
 
     # Training parameters
     training = parser.add_argument_group("Training Args")
@@ -446,7 +442,7 @@
     saving_args.add_argument('-c', '--cluster', action='store_true',
                              help="Set of parameters to facilitate training on a remote" +
                                   " cluster. Limited I/O, etc.")
-    saving_args.add_argument('--restart', action='store_true', default=True, help="Does not resume training.")
+    saving_args.add_argument('--restart', action='store_true', help="Does not resume training.")
     saving_args.add_argument('--restart_opt', action='store_true',
                              help="Resumes training but does not load the optimizer state. ")
     saving_args.add_argument("--checkpoint_time_interval", type=float, default=0,
@@ -493,14 +489,10 @@
                                                                verbose=True, threshold=args.early_stopping_threshold)
 
     # Prepare Weights and Biases logging
-<<<<<<< HEAD
-    wandb.init(project="protein-transformer", entity="jonathanking")
-=======
     wandb_dir = "/scr/jok120/wandb" if args.cluster else None
     if wandb_dir:
         os.makedirs(wandb_dir, exist_ok=True)
     wandb.init(project="protein-transformer", entity="koes-group", dir=wandb_dir)
->>>>>>> caf5b759
     wandb.watch(model, "all")
     wandb.config.update(args)
     if type(data["date"]) == set:
