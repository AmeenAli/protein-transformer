--- conflicted
+++ resolved
@@ -1,11 +1,7 @@
 import numpy as np
-<<<<<<< HEAD
-from pytest import approx
-import pytest
-=======
 import pytest
 import torch
->>>>>>> 5167c2d6
+from pytest import approx
 
 from protein_transformer.losses import *
 
@@ -15,7 +11,7 @@
 @pytest.mark.parametrize("drmsd, mse, w, expected",[
     (0.01, 0.3, 0.5, 1),
     (0.01, 0.6, 0, 2),
-    (0.02, 0.3, 1, 2)  
+    (0.02, 0.3, 1, 2)
 ])
 def test_combine_drmsd_mse(drmsd, mse, w, expected):
     assert combine_drmsd_mse(drmsd, mse, w) == expected
@@ -30,7 +26,95 @@
     assert mse_over_angles(a, b) == 0
 
 
-<<<<<<< HEAD
+######### DRMSD #########
+
+def test_drmsd_zero():
+    a = np.asarray([[0,0,0], [3, 5, 2], [2, 9, 3]])
+    b = np.asarray([[0,0,0], [3, 5, 2], [2, 9, 3]])
+    a, b = torch.tensor(a, dtype=torch.float32), torch.tensor(b, dtype=torch.float32)
+    assert drmsd(a, b) == 0
+
+### DRMSD Helper Tests ###
+
+def compute_intra_array_distances(x):
+    """
+    Given an array of coordinates, compute, in order, the differences between
+    those coordinates.
+    """
+    deltas = []
+    for i in range(x.shape[0]):
+        for j in range(i+1, x.shape[0]):
+            deltas.append(np.linalg.norm(x[i] - x[j]))
+    return np.asarray(deltas)
+
+def test_compute_intra_array_distances():
+    a = np.asarray([[0,0,0],[0,0,1],[0,1,0],[0,1,1]])
+    distances = np.asarray([1, 1, np.sqrt(2), np.sqrt(2), 1, 1])
+    assert pytest.approx(compute_intra_array_distances(a)) == distances
+
+
+def lazy_drmsd(a, b):
+    """
+    A lazy version of DRMSD. First computes intra-array distances. Then
+    computes RMSE between those arrays.
+    """
+
+    a_deltas, b_deltas = compute_intra_array_distances(a), compute_intra_array_distances(b)
+
+    total_delta_delta = 0.0
+    n = 0.0
+    for ad, bd in zip(a_deltas, b_deltas):
+        sqdiff = (ad-bd)**2
+        total_delta_delta += sqdiff
+        n += 1
+
+    total_delta_delta /= n
+    return np.sqrt(total_delta_delta)
+
+@pytest.mark.parametrize("x, y",[
+    (
+        np.asarray([[0,0,0], [3, 5, 2], [2, 9, 3]]),
+        np.asarray([[0,0,0], [9, 3, 1], [4, 7, 8]])
+        ),
+    (
+        np.random.random((50,3))*10,
+        np.random.random((50,3))*10
+        )
+])
+def test_drmsd_equals_lazy_drmsd(x, y):
+    x, y = torch.tensor(x, dtype=torch.float32), torch.tensor(y, dtype=torch.float32)
+
+    assert pytest.approx(drmsd(x, y).item()) == lazy_drmsd(x, y)
+
+def test_pairwise_internal_dist():
+    a = np.asarray([[0,0,0],[0,0,1],[0,1,0],[0,1,1]])
+    a = torch.tensor(a, dtype=torch.float32)
+    distances = np.asarray([1, 1, np.sqrt(2), np.sqrt(2), 1, 1])
+
+    pwd_result = pairwise_internal_dist(a)[0].numpy()
+    print(pwd_result)
+    print(pwd_result.shape)
+    assert pytest.approx(pairwise_internal_dist(a)[0].numpy()) == distances
+
+def test_pairwise_internal_dist2():
+    a = np.asarray([[0], [1], [2]])
+    a = torch.tensor(a, dtype=torch.float32)
+    distances = np.asarray([1, 2, 1])
+
+    pwd_result = pairwise_internal_dist(a)[0].numpy()
+    print(pwd_result)
+    print(pwd_result.shape)
+    assert pytest.approx(pwd_result.sum()) == distances.sum()
+
+
+def test_mse_over_angles():
+    pass
+
+
+
+
+
+
 def test_mse_loss2():
     a = np.zeros((8,10,24))
     b = a - .1
@@ -194,95 +278,4 @@
     expected_drmsd = np.sqrt(mse)
 
     assert drmsd(torch.tensor(a), torch.tensor(b),
-                 truncate_dist_matrix=True).item() == approx(expected_drmsd)
-=======
-######### DRMSD #########
-
-def test_drmsd_zero():
-    a = np.asarray([[0,0,0], [3, 5, 2], [2, 9, 3]])
-    b = np.asarray([[0,0,0], [3, 5, 2], [2, 9, 3]])
-    a, b = torch.tensor(a, dtype=torch.float32), torch.tensor(b, dtype=torch.float32)
-    assert drmsd(a, b) == 0
-
-### DRMSD Helper Tests ###
-
-def compute_intra_array_distances(x):
-    """
-    Given an array of coordinates, compute, in order, the differences between
-    those coordinates. 
-    """
-    deltas = []
-    for i in range(x.shape[0]):
-        for j in range(i+1, x.shape[0]):
-            deltas.append(np.linalg.norm(x[i] - x[j]))
-    return np.asarray(deltas)
-
-def test_compute_intra_array_distances():
-    a = np.asarray([[0,0,0],[0,0,1],[0,1,0],[0,1,1]])
-    distances = np.asarray([1, 1, np.sqrt(2), np.sqrt(2), 1, 1])
-    assert pytest.approx(compute_intra_array_distances(a)) == distances
-
-
-def lazy_drmsd(a, b):
-    """ 
-    A lazy version of DRMSD. First computes intra-array distances. Then
-    computes RMSE between those arrays. 
-    """
-
-    a_deltas, b_deltas = compute_intra_array_distances(a), compute_intra_array_distances(b)
-
-    total_delta_delta = 0.0
-    n = 0.0
-    for ad, bd in zip(a_deltas, b_deltas):
-        sqdiff = (ad-bd)**2
-        total_delta_delta += sqdiff
-        n += 1
-
-    total_delta_delta /= n
-    return np.sqrt(total_delta_delta)
-
-@pytest.mark.parametrize("x, y",[
-    (
-        np.asarray([[0,0,0], [3, 5, 2], [2, 9, 3]]), 
-        np.asarray([[0,0,0], [9, 3, 1], [4, 7, 8]])
-        ),
-    (
-        np.random.random((50,3))*10,
-        np.random.random((50,3))*10
-        )  
-])
-def test_drmsd_equals_lazy_drmsd(x, y):
-    x, y = torch.tensor(x, dtype=torch.float32), torch.tensor(y, dtype=torch.float32)
-
-    assert pytest.approx(drmsd(x, y).item()) == lazy_drmsd(x, y)
-
-def test_pairwise_internal_dist():
-    a = np.asarray([[0,0,0],[0,0,1],[0,1,0],[0,1,1]])
-    a = torch.tensor(a, dtype=torch.float32)
-    distances = np.asarray([1, 1, np.sqrt(2), np.sqrt(2), 1, 1])
-
-    pwd_result = pairwise_internal_dist(a)[0].numpy()
-    print(pwd_result)
-    print(pwd_result.shape)
-    assert pytest.approx(pairwise_internal_dist(a)[0].numpy()) == distances
-
-def test_pairwise_internal_dist2():
-    a = np.asarray([[0], [1], [2]])
-    a = torch.tensor(a, dtype=torch.float32)
-    distances = np.asarray([1, 2, 1])
-
-    pwd_result = pairwise_internal_dist(a)[0].numpy()
-    print(pwd_result)
-    print(pwd_result.shape)
-    assert pytest.approx(pwd_result.sum()) == distances.sum()
-
-
-def test_mse_over_angles():
-    pass
-
-
-
-
-
-
->>>>>>> 5167c2d6
+                 truncate_dist_matrix=True).item() == approx(expected_drmsd)