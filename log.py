--- conflicted
+++ resolved
@@ -6,7 +6,7 @@
 import torch
 
 
-def print_train_batch_status(args, items):
+def print_status(mode, args, items):
     """
     Print the status line during training after a single batch update. Uses tqdm progress bar
     by default, unless the script is run in a high performance computing (cluster) env.
@@ -157,15 +157,12 @@
                    "Train Speed": metrics["train"]["speed"]}, commit=not do_log_lr and not do_log_str)
     if args.lr_scheduling:
         metrics["history-lr"].append(optimizer.cur_lr)
-<<<<<<< HEAD
         if not step or step % args.log_wandb_step  == 0:
             wandb.log({"Learning Rate": optimizer.cur_lr}, commit=not do_log_str)
     log_batch(log_writer, metrics, start_time, mode="train", end_of_epoch=False)
     print_status("train_epoch", args, (pbar, metrics, src_seq))
-=======
         wandb.log({"Learning Rate": optimizer.cur_lr})
     print_train_batch_status(args, (pbar, metrics, src_seq))
->>>>>>> 39411822
     # Check for NaNs
     if np.isnan(loss.item()):
         print("A nan loss has occurred. Exiting training.")
@@ -196,6 +193,7 @@
                f"{mode.title()} Combined Loss": c_loss,
                f"{mode.title()} Speed": metrics[mode]["speed"]})
     print_eval_batch_status(args, (pbar, d_loss, mode, m_loss, c_loss))
+
 
 def init_metrics(args):
     """
